--- conflicted
+++ resolved
@@ -25,11 +25,8 @@
 small-map = "0.1"
 oma-repo-verify = { version = "^0.1.0", path = "../oma-repo-verify", default-features = false }
 ahash = "0.8.11"
-<<<<<<< HEAD
 oma-apt = "0.7.0"
-=======
 aho-corasick = "1.1.3"
->>>>>>> 08bfb1b8
 
 [features]
 aosc = ["dep:oma-topics"]
