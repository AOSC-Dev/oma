use std::thread;

use crate::pb::RenderDownloadProgress;
use flume::unbounded;
use std::path::PathBuf;

use apt_auth_config::AuthConfig;
use chrono::Local;
use clap::Args;
use oma_console::pager::PagerExit;
use oma_console::print::Action;
use oma_console::success;
use oma_history::connect_db;
use oma_history::create_db_file;
use oma_history::write_history_entry;
use oma_history::SummaryType;
use oma_pm::apt::AptConfig;
use oma_pm::apt::CommitDownloadConfig;
use oma_pm::apt::OmaApt;
use oma_pm::apt::OmaAptArgs;
use oma_pm::apt::OmaAptError;

use oma_pm::apt::SummarySort;
use oma_pm::apt::Upgrade as AptUpgrade;

use oma_pm::matches::GetArchMethod;
use oma_pm::matches::PackagesMatcher;
#[cfg(not(feature = "aosc"))]
use tracing::debug;

use tracing::info;
use tracing::warn;

use crate::color_formatter;
use crate::config::Config;
use crate::error::OutputError;
use crate::fl;
use crate::install_progress::NoInstallProgressManager;
use crate::install_progress::OmaInstallProgressManager;
use crate::pb::NoProgressBar;
use crate::pb::OmaMultiProgressBar;
use crate::pb::OmaProgressBar;
use crate::subcommand::utils::autoremovable_tips;
use crate::subcommand::utils::is_terminal;
use crate::table::table_for_install_pending;
use crate::utils::dbus_check;
use crate::utils::root;
use crate::HTTP_CLIENT;

use super::remove::ask_user_do_as_i_say;
use super::utils::handle_features;
use super::utils::handle_no_result;
use super::utils::is_nothing_to_do;
use super::utils::lock_oma;
use super::utils::no_check_dbus_warn;
use super::utils::RefreshRequest;
use crate::args::CliExecuter;

#[derive(Debug, Args)]
pub(crate) struct Upgrade {
    /// Do not fix apt broken status
    #[arg(short, long)]
    no_fixbroken: bool,
    /// Install package(s) without fsync(2)
    #[arg(long)]
    force_unsafe_io: bool,
    /// Do not refresh repository metadata
    #[arg(long)]
    no_refresh: bool,
    /// Ignore repository and package dependency issues
    #[arg(long)]
    force_yes: bool,
    /// Replace configuration file(s) in the system those shipped in the package(s) to be installed (invokes `dpkg --force-confnew`)
    #[arg(long)]
    force_confnew: bool,
    #[cfg(feature = "aosc")]
    /// Do not refresh topics manifest.json file
    #[arg(long)]
    no_refresh_topics: bool,
    /// Auto remove unnecessary package(s)
    #[arg(long)]
    autoremove: bool,
    /// Remove package(s) also remove configuration file(s), like apt purge
    #[arg(long, visible_alias = "purge")]
    remove_config: bool,
    /// Bypass confirmation prompts
    #[arg(short, long)]
    yes: bool,
    #[cfg(not(feature = "aosc"))]
    /// Do not allow removal of packages during upgrade (like `apt upgrade')
    #[arg(long)]
    no_remove: bool,
    /// Package(s) to install
    packages: Vec<String>,
    /// Run oma in “dry-run” mode. Useful for testing changes and operations without making changes to the system
    #[arg(from_global)]
    dry_run: bool,
    /// Run oma do not check dbus
    #[arg(from_global)]
    no_check_dbus: bool,
    /// Set sysroot target directory
    #[arg(from_global)]
    sysroot: PathBuf,
    /// Set apt options
    #[arg(from_global)]
    apt_options: Vec<String>,
}

impl CliExecuter for Upgrade {
    fn execute(self, config: &Config, no_progress: bool) -> Result<i32, OutputError> {
        root()?;
        lock_oma()?;

        let Upgrade {
            no_fixbroken,
            force_unsafe_io,
            no_refresh,
            force_yes,
            force_confnew,
            #[cfg(feature = "aosc")]
            no_refresh_topics,
            autoremove,
            remove_config,
            yes,
            packages,
            dry_run,
            no_check_dbus,
            sysroot,
            apt_options,
            #[cfg(not(feature = "aosc"))]
            no_remove,
        } = self;

        let fds = if !no_check_dbus && !config.no_check_dbus() {
            Some(dbus_check(yes)?)
        } else {
            no_check_dbus_warn();
            None
        };

        let apt_config = AptConfig::new();

        let auth_config = AuthConfig::system(&sysroot)?;

        if !no_refresh {
            RefreshRequest {
                client: &HTTP_CLIENT,
                dry_run,
                no_progress,
                limit: config.network_thread(),
                sysroot: &sysroot.to_string_lossy(),
                #[cfg(feature = "aosc")]
                _refresh_topics: !no_refresh_topics && !config.no_refresh_topics(),
                #[cfg(not(feature = "aosc"))]
                _refresh_topics: false,
                config: &apt_config,
                auth_config: &auth_config,
            }
            .run()?;
        }

        if yes {
            warn!("{}", fl!("automatic-mode-warn"));
        }

<<<<<<< HEAD
        let local_debs = packages
            .iter()
            .filter(|x| x.ends_with(".deb"))
            .map(|x| x.to_owned())
            .collect::<Vec<_>>();

        let (tx, rx) = unbounded();
=======
    loop {
        let mut apt = OmaApt::new(
            local_debs.clone(),
            oma_apt_args.clone(),
            dry_run,
            AptConfig::new(),
        )?;
>>>>>>> 525b33e0

        thread::spawn(move || {
            let mut pb: Box<dyn RenderDownloadProgress> = if no_progress || !is_terminal() {
                Box::new(NoProgressBar::default())
            } else {
                Box::new(OmaMultiProgressBar::default())
            };
            pb.render_progress(&rx);
        });

        let pkgs_unparse = packages.iter().map(|x| x.as_str()).collect::<Vec<_>>();
        let mut retry_times = 1;

<<<<<<< HEAD
        let oma_apt_args = OmaAptArgs::builder()
            .sysroot(sysroot.to_string_lossy().to_string())
            .dpkg_force_confnew(force_confnew)
            .force_yes(force_yes)
            .yes(yes)
            .another_apt_options(apt_options)
            .dpkg_force_unsafe_io(force_unsafe_io)
=======
        let matcher = PackagesMatcher::builder()
            .cache(&apt.cache)
            .filter_candidate(true)
            .filter_downloadable_candidate(false)
            .select_dbg(false)
            .native_arch(GetArchMethod::SpecifySysroot(&args.sysroot))
>>>>>>> 525b33e0
            .build();

        let arch = dpkg_arch(&sysroot)?;

        loop {
            let mut apt = OmaApt::new(
                local_debs.clone(),
                oma_apt_args.clone(),
                dry_run,
                AptConfig::new(),
            )?;

            #[cfg(feature = "aosc")]
            apt.upgrade(AptUpgrade::FullUpgrade)?;

            #[cfg(not(feature = "aosc"))]
            let mode = if no_remove {
                AptUpgrade::Upgrade
            } else {
                AptUpgrade::FullUpgrade
            };

            #[cfg(not(feature = "aosc"))]
            debug!("Upgrade mode is using: {:?}", mode);

            let matcher = PackagesMatcher::builder()
                .cache(&apt.cache)
                .filter_candidate(true)
                .filter_downloadable_candidate(false)
                .select_dbg(false)
                .native_arch(&arch)
                .build();

            let (pkgs, no_result) = matcher.match_pkgs_and_versions(pkgs_unparse.clone())?;

            handle_no_result(&sysroot, no_result, no_progress)?;

            let no_marked_install = apt.install(&pkgs, false)?;

            if !no_marked_install.is_empty() {
                for (pkg, version) in no_marked_install {
                    info!(
                        "{}",
                        fl!("already-installed", name = pkg, version = version)
                    );
                }
            }

            let pb = if !no_progress || is_terminal() {
                OmaProgressBar::new_spinner(Some(fl!("resolving-dependencies"))).into()
            } else {
                None
            };

            apt.resolve(no_fixbroken, remove_config)?;

            if autoremove {
                apt.autoremove(false)?;
                apt.resolve(false, remove_config)?;
            }

            if let Some(pb) = pb {
                pb.inner.finish_and_clear()
            }

            let op = apt.summary(
                SummarySort::Operation,
                |pkg| {
                    if config.protect_essentials() {
                        false
                    } else {
                        ask_user_do_as_i_say(pkg).unwrap_or(false)
                    }
                },
                |features| handle_features(features, config.protect_essentials()).unwrap_or(false),
            )?;

            apt.check_disk_size(&op)?;

            let op_after = op.clone();

            let install = &op.install;
            let remove = &op.remove;
            let disk_size = &op.disk_size;
            let (ar_count, ar_size) = op.autoremovable;

            if is_nothing_to_do(install, remove, !no_fixbroken) {
                autoremovable_tips(ar_count, ar_size)?;
                return Ok(0);
            }

            if retry_times == 1 {
                match table_for_install_pending(install, remove, disk_size, !yes, dry_run)? {
                    PagerExit::NormalExit => {}
                    x @ PagerExit::Sigint => return Ok(x.into()),
                    x @ PagerExit::DryRun => return Ok(x.into()),
                }
            }

            let typ = SummaryType::Upgrade(
                pkgs.iter()
                    .map(|x| format!("{} {}", x.raw_pkg.fullname(true), x.version_raw.version()))
                    .collect::<Vec<_>>(),
            );

            let start_time = Local::now().timestamp();

            match apt.commit(
                &HTTP_CLIENT,
                CommitDownloadConfig {
                    network_thread: Some(config.network_thread()),
                    auth: &auth_config,
                },
                if no_progress || !is_terminal() {
                    Box::new(NoInstallProgressManager)
                } else {
                    Box::new(OmaInstallProgressManager)
                },
                tx.clone(),
                &op,
            ) {
                Ok(()) => {
                    write_history_entry(
                        op_after,
                        typ,
                        {
                            let db = create_db_file(sysroot)?;
                            connect_db(db, true)?
                        },
                        dry_run,
                        start_time,
                        true,
                    )?;

                    let cmd = color_formatter().color_str("oma undo", Action::Emphasis);

                    if !dry_run {
                        success!("{}", fl!("history-tips-1"));
                        info!("{}", fl!("history-tips-2", cmd = cmd.to_string()));
                    }

                    autoremovable_tips(ar_count, ar_size)?;

                    drop(fds);
                    return Ok(0);
                }
                Err(e) => match e {
                    OmaAptError::AptErrors(_)
                    | OmaAptError::AptError(_)
                    | OmaAptError::AptCxxException(_) => {
                        if retry_times == 3 {
                            write_history_entry(
                                op_after,
                                SummaryType::Upgrade(
                                    pkgs.iter()
                                        .map(|x| {
                                            format!(
                                                "{} {}",
                                                x.raw_pkg.fullname(true),
                                                x.version_raw.version()
                                            )
                                        })
                                        .collect::<Vec<_>>(),
                                ),
                                {
                                    let db = create_db_file(sysroot)?;
                                    connect_db(db, true)?
                                },
                                dry_run,
                                start_time,
                                false,
                            )?;
                            let cmd = color_formatter().color_str("oma undo", Action::Emphasis);
                            info!("{}", fl!("history-tips-2", cmd = cmd.to_string()));

                            return Err(OutputError::from(e));
                        }
                        warn!("{e}, retrying ...");
                        retry_times += 1;
                    }
                    _ => {
                        drop(fds);
                        return Err(OutputError::from(e));
                    }
                },
            }
        }
    }
}<|MERGE_RESOLUTION|>--- conflicted
+++ resolved
@@ -163,7 +163,6 @@
             warn!("{}", fl!("automatic-mode-warn"));
         }
 
-<<<<<<< HEAD
         let local_debs = packages
             .iter()
             .filter(|x| x.ends_with(".deb"))
@@ -171,15 +170,6 @@
             .collect::<Vec<_>>();
 
         let (tx, rx) = unbounded();
-=======
-    loop {
-        let mut apt = OmaApt::new(
-            local_debs.clone(),
-            oma_apt_args.clone(),
-            dry_run,
-            AptConfig::new(),
-        )?;
->>>>>>> 525b33e0
 
         thread::spawn(move || {
             let mut pb: Box<dyn RenderDownloadProgress> = if no_progress || !is_terminal() {
@@ -193,7 +183,6 @@
         let pkgs_unparse = packages.iter().map(|x| x.as_str()).collect::<Vec<_>>();
         let mut retry_times = 1;
 
-<<<<<<< HEAD
         let oma_apt_args = OmaAptArgs::builder()
             .sysroot(sysroot.to_string_lossy().to_string())
             .dpkg_force_confnew(force_confnew)
@@ -201,17 +190,7 @@
             .yes(yes)
             .another_apt_options(apt_options)
             .dpkg_force_unsafe_io(force_unsafe_io)
-=======
-        let matcher = PackagesMatcher::builder()
-            .cache(&apt.cache)
-            .filter_candidate(true)
-            .filter_downloadable_candidate(false)
-            .select_dbg(false)
-            .native_arch(GetArchMethod::SpecifySysroot(&args.sysroot))
->>>>>>> 525b33e0
             .build();
-
-        let arch = dpkg_arch(&sysroot)?;
 
         loop {
             let mut apt = OmaApt::new(
@@ -239,7 +218,7 @@
                 .filter_candidate(true)
                 .filter_downloadable_candidate(false)
                 .select_dbg(false)
-                .native_arch(&arch)
+                .native_arch(GetArchMethod::SpecifySysroot(&sysroot))
                 .build();
 
             let (pkgs, no_result) = matcher.match_pkgs_and_versions(pkgs_unparse.clone())?;
