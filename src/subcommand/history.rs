use anyhow::anyhow;
use apt_auth_config::AuthConfig;
use chrono::{Local, LocalResult, TimeZone};
use clap::Args;
use dialoguer::{theme::ColorfulTheme, Select};
use oma_history::{
    connect_db, find_history_by_id, list_history, HistoryListEntry, SummaryType, DATABASE_PATH,
};
use oma_pm::apt::{AptConfig, InstallOperation, OmaAptArgs};
use oma_pm::matches::{GetArchMethod, PackagesMatcher};
use oma_pm::pkginfo::PtrIsNone;
use oma_pm::{
    apt::{FilterMode, OmaApt},
    pkginfo::OmaPackage,
};

use std::path::{Path, PathBuf};
use std::{borrow::Cow, sync::atomic::Ordering};

use crate::config::Config;
use crate::HTTP_CLIENT;
use crate::{
    error::OutputError,
    table::table_for_history_pending,
    utils::{dbus_check, root},
    ALLOWCTRLC,
};

use super::utils::{
    handle_no_result, lock_oma, no_check_dbus_warn, select_tui_display_msg, tui_select_list_size,
    CommitChanges,
};
use crate::args::CliExecuter;

#[derive(Debug, Args)]
pub struct History {
    /// Set sysroot target directory
    #[arg(from_global)]
    sysroot: PathBuf,
}

impl CliExecuter for History {
    fn execute(self, _config: &Config, _no_progress: bool) -> Result<i32, OutputError> {
        let History { sysroot } = self;
        let conn = connect_db(sysroot.join(DATABASE_PATH), false)?;

        let list = list_history(&conn)?;
        let display_list = format_summary_log(&list, false)
            .into_iter()
            .map(|x| x.0)
            .collect::<Vec<_>>();

        ALLOWCTRLC.store(true, Ordering::Relaxed);

        let mut old_selected = 0;

        loop {
            let selected =
                dialoguer_select_history(&display_list, old_selected).map_err(|_| anyhow!(""))?;
            old_selected = selected;

            let selected = &list[selected];
            let id = selected.id;
            let op = find_history_by_id(&conn, id)?;
            let install = &op.install;
            let remove = &op.remove;
            let disk_size = &op.disk_size;

            table_for_history_pending(install, remove, disk_size)?;
        }
    }
}

#[derive(Debug, Args)]
pub struct Undo {
    /// Do not fix apt broken status
    #[arg(short, long)]
    no_fixbroken: bool,
    /// Install package(s) without fsync(2)
    #[arg(long)]
    force_unsafe_io: bool,
    /// Ignore repository and package dependency issues
    #[arg(long)]
    force_yes: bool,
    /// Replace configuration file(s) in the system those shipped in the package(s) to be installed (invokes `dpkg --force-confnew`)
    #[arg(long)]
    force_confnew: bool,
    /// Auto remove unnecessary package(s)
    #[arg(long)]
    autoremove: bool,
    /// Remove package(s) also remove configuration file(s), like apt purge
    #[arg(long, visible_alias = "purge")]
    remove_config: bool,
    /// Run oma in “dry-run” mode. Useful for testing changes and operations without making changes to the system
    #[arg(from_global)]
    dry_run: bool,
    /// Run oma do not check dbus
    #[arg(from_global)]
    no_check_dbus: bool,
    /// Set sysroot target directory
    #[arg(from_global)]
    sysroot: PathBuf,
    /// Set apt options
    #[arg(from_global)]
    apt_options: Vec<String>,
}

impl CliExecuter for Undo {
    fn execute(self, config: &Config, no_progress: bool) -> Result<i32, OutputError> {
        root()?;
        lock_oma()?;

        let Undo {
            no_fixbroken,
            force_unsafe_io,
            force_yes,
            force_confnew,
            autoremove,
            remove_config,
            dry_run,
            no_check_dbus,
            sysroot,
            apt_options,
        } = self;

        let _fds = if !no_check_dbus && !config.no_check_dbus() {
            Some(dbus_check(false)?)
        } else {
            no_check_dbus_warn();
            None
        };

        let conn = connect_db(Path::new(&sysroot).join(DATABASE_PATH), false)?;

        let list = list_history(&conn)?;
        let display_list = format_summary_log(&list, true);
        let selected = dialoguer_select_history(
            &display_list
                .clone()
                .into_iter()
                .map(|x| x.0)
                .collect::<Vec<_>>(),
            0,
        )?;

        let selected = &list[display_list[selected].1];
        let id = selected.id;
        let op = find_history_by_id(&conn, id)?;

        let oma_apt_args = OmaAptArgs::builder()
            .sysroot(sysroot.to_string_lossy().to_string())
            .another_apt_options(apt_options)
            .dpkg_force_confnew(force_confnew)
            .dpkg_force_unsafe_io(force_unsafe_io)
            .force_yes(force_yes)
            .build();

        let mut apt = OmaApt::new(vec![], oma_apt_args, false, AptConfig::new())?;

        let mut glob = vec![];
        let mut install = vec![];

        if !op.install.is_empty() {
            for i in &op.install {
                match i.op() {
                    InstallOperation::Default | InstallOperation::Download => unreachable!(),
                    InstallOperation::Install => glob.push(i.name()),
                    InstallOperation::ReInstall => continue,
                    InstallOperation::Upgrade => install.push((i.name(), i.old_version().unwrap())),
                    InstallOperation::Downgrade => {
                        install.push((i.name(), i.old_version().unwrap()))
                    }
                }
            }
        }

        if !op.remove.is_empty() {
            for i in &op.remove {
                if let Some(ver) = i.version() {
                    install.push((i.name(), ver));
                }
            }
        }

<<<<<<< HEAD
        let arch = dpkg_arch(&sysroot)?;
        let matcher = PackagesMatcher::builder()
            .cache(&apt.cache)
            .native_arch(&arch)
            .build();

        let mut delete = vec![];
        let mut no_result = vec![];
        for i in glob {
            let res = matcher.match_pkgs_from_glob(i)?;
            if res.is_empty() {
                no_result.push(i);
            } else {
                delete.extend(res);
            }
=======
    let matcher = PackagesMatcher::builder()
        .cache(&apt.cache)
        .native_arch(GetArchMethod::SpecifySysroot(&sysroot))
        .build();

    let mut delete = vec![];
    let mut no_result = vec![];
    for i in glob {
        let res = matcher.match_pkgs_from_glob(i)?;
        if res.is_empty() {
            no_result.push(i);
        } else {
            delete.extend(res);
>>>>>>> 525b33e0
        }

        handle_no_result(&sysroot, no_result, no_progress)?;

        apt.remove(delete, false, true)?;

        let pkgs = apt.filter_pkgs(&[FilterMode::Default])?.collect::<Vec<_>>();

        let install = install
            .iter()
            .filter_map(|(pkg, ver)| {
                let pkg = pkgs.iter().find(move |y| &y.name() == pkg);

                if let Some(pkg) = pkg {
                    Some((pkg, pkg.get_version(ver)?))
                } else {
                    None
                }
            })
            .map(|(x, y)| OmaPackage::new(&y, x))
            .collect::<Result<Vec<OmaPackage>, PtrIsNone>>()
            .map_err(|e| OutputError {
                description: e.to_string(),
                source: None,
            })?;

        apt.install(&install, false)?;

        let auth_config = AuthConfig::system(&sysroot)?;

        CommitChanges::builder()
            .apt(apt)
            .dry_run(dry_run)
            .request_type(SummaryType::Undo)
            .no_fixbroken(no_fixbroken)
            .network_thread(config.network_thread())
            .no_progress(no_progress)
            .sysroot(sysroot.to_string_lossy().to_string())
            .fix_dpkg_status(true)
            .protect_essential(config.protect_essentials())
            .client(&HTTP_CLIENT)
            .yes(false)
            .remove_config(remove_config)
            .auth_config(&auth_config)
            .autoremove(autoremove)
            .build()
            .run()
    }
}

fn dialoguer_select_history(
    display_list: &[String],
    old_selected: usize,
) -> Result<usize, OutputError> {
    let page_size = tui_select_list_size();

    let selected = Select::with_theme(&ColorfulTheme::default())
        .items(display_list)
        .default(old_selected)
        .max_length(page_size.into())
        .interact()
        .map_err(|_| anyhow!(""))?;

    Ok(selected)
}

fn format_summary_log(list: &[HistoryListEntry], undo: bool) -> Vec<(String, usize)> {
    let display_list = list
        .iter()
        .enumerate()
        .filter(|(_, log)| {
            if undo {
                log.t != SummaryType::FixBroken && log.t != SummaryType::Undo
            } else {
                true
            }
        })
        .map(|(index, log)| {
            let date = format_date(log.time);
            let s = match &log.t {
                SummaryType::Install(v) if v.len() > 3 => format!(
                    "{}Installed {} ... (and {} more) [{}]",
                    format_success(log.is_success),
                    v[..3].join(" "),
                    v.len() - 3,
                    date
                ),
                SummaryType::Install(v) => format!(
                    "{}Installed {} [{date}]",
                    format_success(log.is_success),
                    v.join(" "),
                ),
                SummaryType::Upgrade(v) if v.is_empty() => {
                    format!("Upgraded system [{date}]")
                }
                SummaryType::Upgrade(v) if v.len() > 3 => format!(
                    "{}Upgraded system and installed {}... (and {} more) [{date}]",
                    format_success(log.is_success),
                    v[..3].join(" "),
                    v.len() - 3
                ),
                SummaryType::Upgrade(v) => format!(
                    "{}Upgraded system and install {} [{date}]",
                    format_success(log.is_success),
                    v.join(" "),
                ),
                SummaryType::Remove(v) if v.len() > 3 => format!(
                    "{}Removed {} ... (and {} more)",
                    format_success(log.is_success),
                    v[..3].join(" "),
                    v.len() - 3
                ),
                SummaryType::Remove(v) => format!("Removed {} [{date}]", v.join(" ")),
                SummaryType::FixBroken => format!("Attempted to fix broken dependencies [{date}]"),
                SummaryType::TopicsChanged { add, remove } if remove.is_empty() => {
                    format!(
                        "{}Topics changed: enabled {}{} [{date}]",
                        format_success(log.is_success),
                        if add.len() <= 3 {
                            add.join(" ")
                        } else {
                            add[..3].join(" ")
                        },
                        if add.len() <= 3 {
                            Cow::Borrowed("")
                        } else {
                            Cow::Owned(format!(" ... (and {} more)", add.len() - 3))
                        }
                    )
                }
                SummaryType::TopicsChanged { add, remove } if add.is_empty() => {
                    format!(
                        "{}Topics changed: disabled {}{} [{date}]",
                        format_success(log.is_success),
                        if remove.len() <= 3 {
                            add.join(" ")
                        } else {
                            remove[..3].join(" ")
                        },
                        if remove.len() <= 3 {
                            Cow::Borrowed("")
                        } else {
                            Cow::Owned(format!(" ... (and {} more)", remove.len() - 3))
                        }
                    )
                }
                SummaryType::TopicsChanged { add, remove } => {
                    format!(
                        "{}Topics changed: enabled {}{}, disabled {}{} [{date}]",
                        format_success(log.is_success),
                        if add.len() <= 3 {
                            add.join(" ")
                        } else {
                            add[..3].join(" ")
                        },
                        if add.len() <= 3 {
                            Cow::Borrowed("")
                        } else {
                            Cow::Owned(format!(" ... (and {} more)", add.len() - 3))
                        },
                        if remove.len() <= 3 {
                            remove.join(" ")
                        } else {
                            remove[..3].join(" ")
                        },
                        if remove.len() <= 3 {
                            Cow::Borrowed("")
                        } else {
                            Cow::Owned(format!(" ... (and {} more)", add.len() - 3))
                        },
                    )
                }
                SummaryType::Undo => format!("Undone [{date}]"),
                SummaryType::Changes => "Change packages".to_string(),
            };

            let s = select_tui_display_msg(&s, false).to_string();

            (s, index)
        })
        .collect::<Vec<_>>();

    display_list
}

fn format_date(date: i64) -> String {
    let dt = match Local.timestamp_opt(date, 0) {
        LocalResult::None => Local.timestamp_opt(0, 0).unwrap(),
        x => x.unwrap(),
    };

    let s = dt.format("%H:%M:%S on %Y-%m-%d").to_string();

    s
}

fn format_success(is_success: bool) -> &'static str {
    if is_success {
        ""
    } else {
        "[FAIL] "
    }
}<|MERGE_RESOLUTION|>--- conflicted
+++ resolved
@@ -182,11 +182,9 @@
             }
         }
 
-<<<<<<< HEAD
-        let arch = dpkg_arch(&sysroot)?;
         let matcher = PackagesMatcher::builder()
             .cache(&apt.cache)
-            .native_arch(&arch)
+            .native_arch(GetArchMethod::SpecifySysroot(&sysroot))
             .build();
 
         let mut delete = vec![];
@@ -198,21 +196,6 @@
             } else {
                 delete.extend(res);
             }
-=======
-    let matcher = PackagesMatcher::builder()
-        .cache(&apt.cache)
-        .native_arch(GetArchMethod::SpecifySysroot(&sysroot))
-        .build();
-
-    let mut delete = vec![];
-    let mut no_result = vec![];
-    for i in glob {
-        let res = matcher.match_pkgs_from_glob(i)?;
-        if res.is_empty() {
-            no_result.push(i);
-        } else {
-            delete.extend(res);
->>>>>>> 525b33e0
         }
 
         handle_no_result(&sysroot, no_result, no_progress)?;
