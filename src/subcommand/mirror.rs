--- conflicted
+++ resolved
@@ -225,25 +225,6 @@
                     set_fastest,
                     no_refresh_topics,
                     no_refresh,
-<<<<<<< HEAD
-                    timeout,
-                } => {
-                    let refresh_topic = {
-                        #[cfg(feature = "aosc")]
-                        { !no_refresh_topics && !config.no_refresh_topics() }
-                        #[cfg(not(feature = "aosc"))]
-                        { !no_refresh_topics }
-                    };
-                    speedtest(
-                        no_progress,
-                        set_fastest,
-                        refresh_topic,
-                        download_threads.unwrap_or_else(|| config.network_thread()),
-                        no_refresh,
-                        timeout,
-                    )
-                },
-=======
                 } => speedtest(
                     no_progress,
                     set_fastest,
@@ -252,7 +233,6 @@
                     no_refresh,
                     apt_options,
                 ),
->>>>>>> 4e0a5eea
                 MirrorSubCmd::Add {
                     names,
                     sysroot,
@@ -482,11 +462,7 @@
     refresh_topic: bool,
     network_threads: usize,
     no_refresh: bool,
-<<<<<<< HEAD
-    timeout: u64,
-=======
     apt_options: Vec<String>,
->>>>>>> 4e0a5eea
 ) -> Result<i32, OutputError> {
     if set_fastest {
         root()?;
