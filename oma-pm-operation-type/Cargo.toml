[package]
name = "oma-pm-operation-type"
<<<<<<< HEAD
version = "0.1.3"
=======
version = "0.1.4"
>>>>>>> 6fd40220
edition = "2021"
license = "MIT"
description = "some type abstract from oma-pm crate"

# See more keys and their definitions at https://doc.rust-lang.org/cargo/reference/manifest.html

[dependencies]
derive_builder = "0.20"
serde = { version = "1.0", features = ["derive"] }
oma-utils = { version = "^0.7.0", path = "../oma-utils", features = [
    "human-bytes",
] }<|MERGE_RESOLUTION|>--- conflicted
+++ resolved
@@ -1,10 +1,6 @@
 [package]
 name = "oma-pm-operation-type"
-<<<<<<< HEAD
-version = "0.1.3"
-=======
 version = "0.1.4"
->>>>>>> 6fd40220
 edition = "2021"
 license = "MIT"
 description = "some type abstract from oma-pm crate"
