pub mod apt;
pub mod pkginfo;
mod progress;
pub mod query;
pub mod search;
pub use search::PackageStatus;
<<<<<<< HEAD
mod dbus;
pub mod unmet;
=======
pub mod unmet;

pub fn format_description(desc: &str) -> (&str, Option<&str>) {
    if let Some((short, long)) = desc.split_once('\n') {
        (short, Some(long))
    } else {
        (desc, None)
    }
}
>>>>>>> eb4b6707
<|MERGE_RESOLUTION|>--- conflicted
+++ resolved
@@ -4,10 +4,7 @@
 pub mod query;
 pub mod search;
 pub use search::PackageStatus;
-<<<<<<< HEAD
 mod dbus;
-pub mod unmet;
-=======
 pub mod unmet;
 
 pub fn format_description(desc: &str) -> (&str, Option<&str>) {
@@ -16,5 +13,4 @@
     } else {
         (desc, None)
     }
-}
->>>>>>> eb4b6707
+}